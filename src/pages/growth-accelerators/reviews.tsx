import React, { useState, useMemo } from 'react';
import { Card, CardContent, CardDescription, CardHeader, CardTitle } from '@/components/ui/card';
import { Button } from '@/components/ui/button';
import { Input } from '@/components/ui/input';
import { Badge } from '@/components/ui/badge';
import { Select, SelectContent, SelectItem, SelectTrigger, SelectValue } from '@/components/ui/select';
import { Search, Star, Download, Eye, ChevronRight, Filter, SortAsc, Calendar as CalendarIcon, Smile, Meh, Frown, Brain, TrendingUp, MessageSquare, BarChart3, Globe, Target } from 'lucide-react';
import { BarChart, Bar, XAxis, YAxis, CartesianGrid, PieChart, Pie, Cell, ComposedChart, Line, Legend } from 'recharts';
import { ChartContainer, ChartTooltip, ChartTooltipContent, ChartLegend, ChartLegendContent } from '@/components/ui/chart';
import { toast } from 'sonner';
import { Navigate, useNavigate } from 'react-router-dom';
import { useEnhancedAsoInsights } from '@/hooks/useEnhancedAsoInsights';
import { usePermissions } from '@/hooks/usePermissions';
import { useDemoOrgDetection } from '@/hooks/useDemoOrgDetection';
import { PLATFORM_FEATURES, featureEnabledForRole, type UserRole } from '@/constants/features';
import { getDemoPresetForSlug } from '@/config/demoPresets';
import { useDemoSelectedApp } from '@/context/DemoSelectedAppContext';
import { fetchAppReviews } from '@/utils/itunesReviews';
import { asoSearchService } from '@/services/aso-search.service';
import { AmbiguousSearchError } from '@/types/search-errors';
import { AppSelectionModal } from '@/components/shared/AsoShared/AppSelectionModal';
import { exportService } from '@/services/export.service';
import { MainLayout } from '@/layouts';
import { YodelCard, YodelCardHeader, YodelCardContent } from '@/components/ui/design-system';
import { YodelToolbar, YodelToolbarGroup, YodelToolbarSpacer } from '@/components/ui/design-system';
import { ConnectionStatus } from '@/components/ui/connection-status';
import { Separator } from '@/components/ui/separator';
import { cn } from '@/lib/utils';

// Enhanced AI Intelligence imports
import { 
  EnhancedReviewItem, 
  ReviewIntelligence, 
  ActionableInsights, 
  ReviewAnalytics 
} from '@/types/review-intelligence.types';
import { 
  analyzeEnhancedSentiment, 
  extractReviewIntelligence, 
  generateActionableInsights 
} from '@/engines/review-intelligence.engine';
import { CollapsibleAnalyticsSection } from '@/components/reviews/CollapsibleAnalyticsSection';
import { MonitoredAppsGrid } from '@/components/reviews/MonitoredAppsGrid';
import { AddToMonitoringButton } from '@/components/reviews/AddToMonitoringButton';
import { useMonitoredApps, useUpdateLastChecked } from '@/hooks/useMonitoredApps';
import { useCachedReviews } from '@/hooks/useCachedReviews';
import { CompetitorComparisonView } from '@/components/reviews/CompetitorComparisonView';
import { CompetitorManagementPanel } from '@/components/reviews/CompetitorManagementPanel';


interface AppSearchResult {
  name: string;
  appId: string;
  developer: string;
  rating: number;
  reviews: number;
  icon: string;
  applicationCategory: string;
}

interface ReviewItem {
  review_id: string;
  title: string;
  text: string;
  rating: number;
  version?: string;
  author?: string;
  updated_at?: string;
  country: string;
  app_id: string;
  // Enhanced fields for AI analysis
  sentiment?: 'positive' | 'neutral' | 'negative';
  enhancedSentiment?: any;
}

interface ReviewsResponse {
  success: boolean;
  data?: ReviewItem[];
  error?: string;
  currentPage: number;
  hasMore: boolean;
  totalReviews?: number;
}

const ReviewManagementPage: React.FC = () => {
  const navigate = useNavigate();

  // Feature flag check using platform config
  const { isSuperAdmin, isOrganizationAdmin, roles = [], organizationId } = usePermissions();
  const role = roles[0] || 'viewer';
  const currentUserRole: UserRole = isSuperAdmin ? 'super_admin' :
    (isOrganizationAdmin ? 'org_admin' :
    (role?.toLowerCase().includes('aso') ? 'aso_manager' :
    (role?.toLowerCase().includes('analyst') ? 'analyst' : 'viewer')));

  const { isDemoOrg, organization } = useDemoOrgDetection();
  const canAccessReviews = featureEnabledForRole(PLATFORM_FEATURES.REVIEWS_PUBLIC_RSS_ENABLED, currentUserRole) || isDemoOrg;

  // Debug logging for troubleshooting
  console.log('ReviewManagement - Debug Info:', {
    isSuperAdmin,
    isOrganizationAdmin,
    roles,
    currentUserRole,
    canAccessReviews,
    featureConfig: PLATFORM_FEATURES.REVIEWS_PUBLIC_RSS_ENABLED
  });

  // Disable insights auto-fetching on this page
  useEnhancedAsoInsights(null, undefined, undefined, { enabled: false });

  // Search state
  const [searchTerm, setSearchTerm] = useState('');
  const [searchResults, setSearchResults] = useState<AppSearchResult[]>([]);
  const [searchLoading, setSearchLoading] = useState(false);
  const [selectedApp, setSelectedApp] = useState<AppSearchResult | null>(null);
  
  // App selection modal state for ambiguous results
  const [showAppSelection, setShowAppSelection] = useState(false);
  const [appCandidates, setAppCandidates] = useState<any[]>([]);
  const [pendingSearchTerm, setPendingSearchTerm] = useState('');

  // Reviews state
  const [reviews, setReviews] = useState<ReviewItem[]>([]);
  const [reviewsLoading, setReviewsLoading] = useState(false);
  const [currentPage, setCurrentPage] = useState(1);
  const [hasMoreReviews, setHasMoreReviews] = useState(false);
  const [selectedCountry, setSelectedCountry] = useState('us');

  // Local analysis + filters (Phase 1 - client only)
  const [ratingFilter, setRatingFilter] = useState<number | 'all'>('all');
  const [sentimentFilter, setSentimentFilter] = useState<'all' | 'positive' | 'neutral' | 'negative'>('all');
  const [textQuery, setTextQuery] = useState('');
  const [sortBy, setSortBy] = useState<'newest' | 'oldest' | 'rating_high' | 'rating_low'>('newest');
  const [fromDate, setFromDate] = useState<string>('');
  const [toDate, setToDate] = useState<string>('');
  const [quickRange, setQuickRange] = useState<'all' | '7d' | '30d' | '90d' | '1y' | 'custom'>('30d');

  // Development self-test state; only for super admins without an assigned org (platform scope)
  const [showDevTest, setShowDevTest] = useState(import.meta.env.DEV);
  const canShowDevPanel = isSuperAdmin && (!organizationId || String(organizationId).trim() === '');
  const showDevBadge = isSuperAdmin && !isDemoOrg;

  // Monitored apps hooks
  const { data: monitoredApps } = useMonitoredApps(organizationId);
  const updateLastChecked = useUpdateLastChecked();

  const isAppMonitored = monitoredApps?.some(
    app => app.app_store_id === selectedApp?.appId && app.primary_country === selectedCountry
  );

  // Feature flag gate - redirect if not accessible
  if (!canAccessReviews) {
    return <Navigate to="/dashboard" replace />;
  }

  // Bulletproof app search functionality
  const handleAppSearch = async () => {
    if (!searchTerm.trim()) {
      toast.error('Please enter an app name to search');
      return;
    }

    setSearchLoading(true);
    try {
      // Use bulletproof ASO search service with organization context
      // Super admin can search across all organizations
      const searchConfig = {
        organizationId: isSuperAdmin ? null : (organizationId || '__fallback__'),
        cacheEnabled: true,
        country: selectedCountry,
        onProgress: (stage: string, progress: number) => {
          console.log(`🔍 Search progress: ${stage} (${progress}%)`);
        }
      };

      const result = await asoSearchService.search(searchTerm, searchConfig);
      
      if (result.targetApp) {
        // Direct match found - convert to AppSearchResult format
        const convertedApp: AppSearchResult = {
          name: result.targetApp.name,
          appId: result.targetApp.appId,
          developer: result.targetApp.developer || 'Unknown Developer',
          rating: result.targetApp.rating || 0,
          reviews: result.targetApp.reviews || 0,
          icon: result.targetApp.icon || '',
          applicationCategory: result.targetApp.applicationCategory || 'Unknown'
        };
        
        setSearchResults([convertedApp]);
        toast.success('App found successfully with bulletproof search');
        console.log('✅ [BULLETPROOF-SEARCH] Direct match found:', convertedApp);
      } else {
        // No results found
        setSearchResults([]);
        toast.error('No apps found matching your search');
        console.log('❌ [BULLETPROOF-SEARCH] No results found');
      }
      
    } catch (error: any) {
      console.error('Bulletproof search failed:', error);
      
      if (error instanceof AmbiguousSearchError) {
        // Handle ambiguous results with selection modal
        console.log('🔄 [BULLETPROOF-SEARCH] Ambiguous results, showing selection modal');
        setAppCandidates(error.candidates || []);
        setPendingSearchTerm(searchTerm);
        setShowAppSelection(true);
        setSearchLoading(false);
        return;
      }
      
      // Enhanced error messaging based on error type
      let errorMessage = 'Search failed';
      if (error.message.includes('timeout')) {
        errorMessage = 'Search timed out - please check your connection and try again';
      } else if (error.message.includes('temporarily unavailable')) {
        errorMessage = 'Search service temporarily unavailable - please try again in a moment';
      } else if (error.message.includes('Connection timeout')) {
        errorMessage = 'Connection timeout - please check your internet connection';
      } else if (error.message.includes('Circuit breaker')) {
        errorMessage = 'Search service temporarily offline - please try again in a few moments';
      } else {
        errorMessage = `Search failed: ${error.message}`;
      }
      
      toast.error(errorMessage);
      setSearchResults([]);
    } finally {
      setSearchLoading(false);
    }
  };

  // Handle app selection from modal
  const handleAppSelectionFromModal = (selectedMetadata: any) => {
    // Convert ScrapedMetadata to AppSearchResult format
    const convertedApp: AppSearchResult = {
      name: selectedMetadata.name,
      appId: selectedMetadata.appId,
      developer: selectedMetadata.developer || 'Unknown Developer',
      rating: selectedMetadata.rating || 0,
      reviews: selectedMetadata.reviews || 0,
      icon: selectedMetadata.icon || '',
      applicationCategory: selectedMetadata.applicationCategory || 'Unknown'
    };
    
    setSearchResults([convertedApp]);
    setShowAppSelection(false);
    setAppCandidates([]);
    setPendingSearchTerm('');
    toast.success('App selected successfully');
    console.log('✅ [APP-SELECTION] Selected from modal:', convertedApp);
  };

  // Reviews fetching
  const fetchReviews = async (appId: string, page: number = 1, append: boolean = false) => {
    setReviewsLoading(true);
    try {
      const result = await fetchAppReviews({ appId, cc: selectedCountry, page });
      const newReviews = result.data || [];
      console.log('[fetchReviews OK]', newReviews.length);
      if (append) {
        setReviews(prev => [...prev, ...newReviews]);
      } else {
        setReviews(newReviews);
      }
      
      setCurrentPage(result.currentPage);
      setHasMoreReviews(result.hasMore);
      
      toast.success(`Loaded ${newReviews.length} reviews (page ${result.currentPage})`);
      
    } catch (error: any) {
      console.error('Reviews fetch failed:', error);
      toast.error(`Failed to fetch reviews: ${error.message}`);
    } finally {
      setReviewsLoading(false);
    }
  };

  // Demo preset auto-select removed: require manual app selection in demo mode

  // App selection handler - Navigate to dedicated review details page
  const handleSelectApp = (app: AppSearchResult) => {
    // Store app metadata in localStorage for the details page
    localStorage.setItem(`app-metadata-${app.appId}`, JSON.stringify(app));

    // Navigate to the dedicated review details page
    navigate(`/growth-accelerators/reviews/${app.appId}`);
  };

  // Load more reviews
  const handleLoadMore = () => {
    if (selectedApp && hasMoreReviews && !reviewsLoading) {
      fetchReviews(selectedApp.appId, currentPage + 1, true);
    }
  };

  // Export to CSV
  const handleExportCSV = () => {
    if (reviews.length === 0) {
      toast.error('No reviews to export');
      return;
    }

    // Use shared CSV export utility
    try {
      const filename = `reviews-${selectedApp?.name || 'app'}-${selectedCountry}-${Date.now()}`;
      exportService.exportToCsv(
        reviews.map(r => ({
          review_id: r.review_id,
          title: r.title,
          text: r.text,
          rating: r.rating,
          version: r.version ?? '—',
          author: r.author ?? '—',
          updated_at: r.updated_at ?? '—',
          country: r.country,
          app_id: r.app_id,
        })),
        filename
      );
      toast.success(`Exported ${reviews.length} reviews to CSV`);
    } catch (e: any) {
      toast.error(e?.message || 'Failed to export CSV');
    }
  };

  const formatDate = (dateStr?: string): string => {
    if (!dateStr) return '—';
    try {
      return new Date(dateStr).toLocaleDateString();
    } catch {
      return '—';
    }
  };

  // Convert country code to emoji flag
  const ccToFlag = (cc: string): string => {
    try {
      const up = cc?.toUpperCase();
      if (!up || up.length !== 2) return up || '';
      const codePoints = [...up].map(c => 127397 + c.charCodeAt(0));
      return String.fromCodePoint(...codePoints);
    } catch {
      return cc;
    }
  };

  // Local date formatting for <input type="date"> (avoid UTC shift)
  const formatDateInputLocal = (date: Date): string => {
    const y = date.getFullYear();
    const m = String(date.getMonth() + 1).padStart(2, '0');
    const d = String(date.getDate()).padStart(2, '0');
    return `${y}-${m}-${d}`;
  };

  const applyQuickRange = (range: 'all' | '7d' | '30d' | '90d' | '1y' | 'custom') => {
    setQuickRange(range);
    if (range === 'all') {
      setFromDate('');
      setToDate('');
      return;
    }
    if (range === 'custom') return;
    const today = new Date();
    const end = formatDateInputLocal(today);
    const startDate = new Date(today);
    if (range === '7d') startDate.setDate(today.getDate() - 6); // include today
    if (range === '30d') startDate.setDate(today.getDate() - 29);
    if (range === '90d') startDate.setDate(today.getDate() - 89);
    if (range === '1y') startDate.setFullYear(today.getFullYear() - 1);
    const start = formatDateInputLocal(startDate);
    setFromDate(start);
    setToDate(end);
  };

  // Default the page to last 30 days on first render
  React.useEffect(() => {
    applyQuickRange('30d');
    // eslint-disable-next-line react-hooks/exhaustive-deps
  }, []);

  // Very lightweight sentiment estimation (client-only, Phase 1)
  const estimateSentiment = (r: ReviewItem): 'positive' | 'neutral' | 'negative' => {
    // Primary signal: star rating
    if (r.rating >= 4) return 'positive';
    if (r.rating <= 2) return 'negative';

    const text = (r.text || '').toLowerCase();
    const positives = ['love', 'great', 'awesome', 'excellent', 'amazing', 'good', 'fantastic', 'best'];
    const negatives = ['bad', 'terrible', 'awful', 'bug', 'crash', 'hate', 'worst', 'poor'];
    const posHit = positives.some(w => text.includes(w));
    const negHit = negatives.some(w => text.includes(w));
    if (posHit && !negHit) return 'positive';
    if (negHit && !posHit) return 'negative';
    return 'neutral';
  };

  // Enhanced helper functions for meaningful AI analysis
  const extractThemesFromText = (text: string): string[] => {
    if (!text || typeof text !== 'string') return [];

    const lowerText = text.toLowerCase();
    const detectedThemes: string[] = [];

    // Comprehensive theme patterns
    const themePatterns = {
      'checkout problems': ['checkout', 'payment', 'purchase', 'buy', 'cart', 'billing'],
      'app crashes': ['crash', 'crashes', 'freeze', 'frozen', 'stuck', 'closes'],
      'performance issues': ['slow', 'lag', 'loading', 'speed', 'response time', 'performance'],
      'ui/ux design': ['design', 'interface', 'layout', 'ui', 'ux', 'look', 'appearance'],
      'login problems': ['login', 'sign in', 'password', 'account', 'authentication'],
      'feature requests': ['feature', 'add', 'would like', 'wish', 'need', 'missing'],
      'customer support': ['support', 'help', 'service', 'response', 'customer care'],
      'pricing concerns': ['price', 'cost', 'expensive', 'cheap', 'subscription', 'premium'],
      'battery usage': ['battery', 'drain', 'power', 'energy'],
      'notifications': ['notification', 'alert', 'remind', 'push']
    };

    Object.entries(themePatterns).forEach(([theme, keywords]) => {
      if (keywords.some(keyword => lowerText.includes(keyword))) {
        detectedThemes.push(theme);
      }
    });

    return detectedThemes;
  };

  const extractFeaturesFromText = (text: string): string[] => {
    if (!text || typeof text !== 'string') return [];

    const lowerText = text.toLowerCase();
    const detectedFeatures: string[] = [];

    const featurePatterns = {
      'dark mode': ['dark mode', 'night mode', 'dark theme'],
      'notifications': ['notification', 'alert', 'remind'],
      'search functionality': ['search', 'find', 'look for'],
      'offline mode': ['offline', 'without internet', 'no connection'],
      'sync': ['sync', 'synchronize', 'backup'],
      'export data': ['export', 'download', 'save'],
      'sharing': ['share', 'send', 'forward'],
      'customization': ['customize', 'personalize', 'settings'],
      'voice input': ['voice', 'speech', 'dictate'],
      'widgets': ['widget', 'shortcut', 'quick access']
    };

    Object.entries(featurePatterns).forEach(([feature, keywords]) => {
      if (keywords.some(keyword => lowerText.includes(keyword))) {
        detectedFeatures.push(feature);
      }
    });

    return detectedFeatures;
  };

  const extractIssuesFromText = (text: string): string[] => {
    if (!text || typeof text !== 'string') return [];

    const lowerText = text.toLowerCase();
    const detectedIssues: string[] = [];

    const issuePatterns = {
      'app crashes': ['crash', 'crashes', 'freeze', 'frozen', 'stuck'],
      'login failures': ['can\'t login', 'login failed', 'won\'t sign in'],
      'loading problems': ['won\'t load', 'loading forever', 'stuck loading'],
      'sync errors': ['sync failed', 'won\'t sync', 'sync problem'],
      'payment issues': ['payment failed', 'can\'t purchase', 'billing error'],
      'performance lag': ['slow', 'laggy', 'sluggish', 'unresponsive'],
      'ui bugs': ['button doesn\'t work', 'interface broken', 'display issue'],
      'data loss': ['lost data', 'deleted', 'missing information'],
      'notification problems': ['notifications not working', 'no alerts'],
      'battery drain': ['drains battery', 'battery usage', 'power hungry']
    };

    Object.entries(issuePatterns).forEach(([issue, keywords]) => {
      if (keywords.some(keyword => lowerText.includes(keyword))) {
        detectedIssues.push(issue);
      }
    });

    return detectedIssues;
  };

  const calculateBusinessImpact = (rating: number, text: string): 'high' | 'medium' | 'low' => {
    if (!text) return rating <= 2 ? 'medium' : 'low';

    const criticalKeywords = ['crash', 'bug', 'broken', 'terrible', 'worst', 'awful'];
    const hasCriticalIssue = criticalKeywords.some(keyword => text.toLowerCase().includes(keyword));

    if (rating <= 2 && hasCriticalIssue) return 'high';
    if (rating >= 4 && text.length > 100) return 'high';
    if (rating === 3 || hasCriticalIssue) return 'medium';
    return 'low';
  };

  // Enhanced sentiment analysis with AI intelligence
  const enhancedReviews = useMemo(() => {
    console.log('🔍 DATA DEBUG [ENHANCED]: Starting review processing. Raw reviews:', reviews?.length || 0);
    
    if (!reviews || !Array.isArray(reviews) || reviews.length === 0) {
      return [];
    }
    
    try {
      const processed = reviews.map(r => {
        try {
          const enhancedSentiment = analyzeEnhancedSentiment(r.text || '', r.rating);
          const extractedThemes = extractThemesFromText(r.text || '');
          const mentionedFeatures = extractFeaturesFromText(r.text || '');
          const identifiedIssues = extractIssuesFromText(r.text || '');
          
          return {
            ...r,
            sentiment: enhancedSentiment.overall,
            enhancedSentiment,
            extractedThemes,
            mentionedFeatures,
            identifiedIssues,
            businessImpact: calculateBusinessImpact(r.rating, r.text || '')
          } as EnhancedReviewItem;
        } catch (error) {
          console.error('Error processing individual review:', error);
          // Fallback to basic review with estimated sentiment
          return {
            ...r,
            sentiment: estimateSentiment(r),
            enhancedSentiment: {
              overall: estimateSentiment(r),
              confidence: 0.5,
              emotions: { joy: 0, frustration: 0, excitement: 0, disappointment: 0, anger: 0 },
              aspects: { ui_ux: null, performance: null, features: null, pricing: null, support: null },
              intensity: 'mild' as const
            },
            extractedThemes: extractThemesFromText(r.text || ''),
            mentionedFeatures: extractFeaturesFromText(r.text || ''),
            identifiedIssues: extractIssuesFromText(r.text || ''),
            businessImpact: calculateBusinessImpact(r.rating, r.text || '')
          } as EnhancedReviewItem;
        }
      });
      
      console.log('🔍 DATA DEBUG [ENHANCED]: Processed reviews with themes:', 
        processed.filter(r => r.extractedThemes?.length > 0).length);
      console.log('🔍 DATA DEBUG [ENHANCED]: Processed reviews with issues:', 
        processed.filter(r => r.identifiedIssues?.length > 0).length);
      
      return processed;
    } catch (error) {
      console.error('Error in enhanced reviews processing:', error);
      // Ultimate fallback - return reviews with basic sentiment
      return reviews.map(r => ({
        ...r,
        sentiment: estimateSentiment(r),
        enhancedSentiment: {
          overall: estimateSentiment(r),
          confidence: 0.5,
          emotions: { joy: 0, frustration: 0, excitement: 0, disappointment: 0, anger: 0 },
          aspects: { ui_ux: null, performance: null, features: null, pricing: null, support: null },
          intensity: 'mild' as const
        },
        extractedThemes: [],
        mentionedFeatures: [],
        identifiedIssues: [],
        businessImpact: 'low' as const
      })) as EnhancedReviewItem[];
    }
  }, [reviews]);

  // Generate comprehensive AI intelligence from enhanced reviews
  const reviewIntelligence = useMemo(() => {
    console.log('🔍 DATA DEBUG [INTELLIGENCE]: Processing reviews count:', enhancedReviews?.length || 0);
    
    if (!enhancedReviews || enhancedReviews.length === 0) {
      return { 
        themes: [], 
        featureMentions: [], 
        issuePatterns: [] 
      };
    }
    
    try {
      // Try engine first, fallback to manual extraction if needed
      const engineResult = extractReviewIntelligence(enhancedReviews);
      console.log('🔍 DATA DEBUG [ENGINE]: Engine result themes:', engineResult?.themes?.length || 0);
      
      if (engineResult?.themes?.length > 0) {
        return engineResult;
      }
      
      // Fallback: Manual intelligence extraction
      console.log('🔍 DATA DEBUG [FALLBACK]: Using manual intelligence extraction');
      
      const themeMap = new Map<string, { count: number; sentiment: number[]; examples: string[]; trending: 'up' | 'down' | 'stable' }>();
      const featureMap = new Map<string, { count: number; sentiment: number[]; impact: 'high' | 'medium' | 'low' }>();
      const issueMap = new Map<string, { count: number; severity: 'critical' | 'major' | 'minor'; affectedVersions: string[]; firstSeen: Date }>();
      
      enhancedReviews.forEach(review => {
        // Process themes
        review.extractedThemes?.forEach(theme => {
          if (!themeMap.has(theme)) {
            themeMap.set(theme, { count: 0, sentiment: [], examples: [], trending: 'stable' });
          }
          const themeData = themeMap.get(theme)!;
          themeData.count++;
          themeData.sentiment.push(review.rating);
          if (themeData.examples.length < 3 && review.text) {
            themeData.examples.push(review.text.substring(0, 100) + '...');
          }
        });
        
        // Process features
        review.mentionedFeatures?.forEach(feature => {
          if (!featureMap.has(feature)) {
            featureMap.set(feature, { count: 0, sentiment: [], impact: 'medium' });
          }
          const featureData = featureMap.get(feature)!;
          featureData.count++;
          featureData.sentiment.push(review.rating);
          // Determine impact based on frequency and sentiment
          featureData.impact = featureData.count >= 3 ? 'high' : featureData.count >= 2 ? 'medium' : 'low';
        });
        
        // Process issues
        review.identifiedIssues?.forEach(issue => {
          if (!issueMap.has(issue)) {
            issueMap.set(issue, { 
              count: 0, 
              severity: 'minor', 
              affectedVersions: [], 
              firstSeen: review.updated_at ? new Date(review.updated_at) : new Date() 
            });
          }
          const issueData = issueMap.get(issue)!;
          issueData.count++;
          // Determine severity based on frequency and rating
          issueData.severity = issueData.count >= 3 ? 'critical' : issueData.count >= 2 ? 'major' : 'minor';
          if (review.version && !issueData.affectedVersions.includes(review.version)) {
            issueData.affectedVersions.push(review.version);
          }
        });
      });
      
      // Convert to expected format
      const themes = Array.from(themeMap.entries()).map(([theme, data]) => ({
        theme,
        frequency: data.count,
        sentiment: data.sentiment.reduce((a, b) => a + b, 0) / data.sentiment.length,
        examples: data.examples,
        trending: data.trending
      })).sort((a, b) => b.frequency - a.frequency);
      
      const featureMentions = Array.from(featureMap.entries()).map(([feature, data]) => ({
        feature,
        mentions: data.count,
        sentiment: data.sentiment.reduce((a, b) => a + b, 0) / data.sentiment.length,
        impact: data.impact
      })).sort((a, b) => b.mentions - a.mentions);
      
      const issuePatterns = Array.from(issueMap.entries()).map(([issue, data]) => ({
        issue,
        frequency: data.count,
        severity: data.severity,
        affectedVersions: data.affectedVersions,
        firstSeen: data.firstSeen
      })).sort((a, b) => b.frequency - a.frequency);
      
      const result = { themes, featureMentions, issuePatterns };
      console.log('🔍 DATA DEBUG [RESULT]: Generated intelligence:', {
        themesCount: themes.length,
        featuresCount: featureMentions.length,
        issuesCount: issuePatterns.length
      });
      
      return result;
    } catch (error) {
      console.error('Error in review intelligence extraction:', error);
      return {
        themes: [],
        featureMentions: [],
        issuePatterns: []
      };
    }
  }, [enhancedReviews]);

  // Generate comprehensive actionable insights
  const actionableInsights = useMemo(() => {
    console.log('🔍 DATA DEBUG [INSIGHTS]: Generating insights for reviews:', enhancedReviews?.length || 0);
    
    if (!enhancedReviews || enhancedReviews.length === 0) {
      return { 
        priorityIssues: [], 
        improvements: [], 
        alerts: [] 
      };
    }
    
    try {
      // Try engine first, fallback if needed
      const engineResult = reviewIntelligence ? generateActionableInsights(enhancedReviews, reviewIntelligence) : null;
      
      if (engineResult?.priorityIssues?.length > 0 || engineResult?.improvements?.length > 0) {
        return engineResult;
      }
      
      // Fallback: Generate insights manually
      const priorityIssues: any[] = [];
      const improvements: any[] = [];
      const alerts: any[] = [];
      
      // Analyze for critical issues
      const negativeReviews = enhancedReviews.filter(r => r.rating <= 2);
      const issueFrequency = new Map<string, number>();
      
      negativeReviews.forEach(review => {
        review.identifiedIssues?.forEach(issue => {
          issueFrequency.set(issue, (issueFrequency.get(issue) || 0) + 1);
        });
      });
      
      // Generate priority issues
      issueFrequency.forEach((count, issue) => {
        if (count >= 2) { // Issue mentioned multiple times
          priorityIssues.push({
            issue,
            frequency: count,
            urgency: count >= 3 ? 'high' : 'medium',
            impact: count >= 3 ? 'high' : 'medium',
            recommendation: `Address ${issue} - mentioned in ${count} negative reviews`
          });
        }
      });
      
      // Generate improvements from positive reviews
      const positiveReviews = enhancedReviews.filter(r => r.rating >= 4);
      const featureRequests = new Map<string, number>();
      
      positiveReviews.forEach(review => {
        const text = review.text?.toLowerCase() || '';
        if (text.includes('would be great') || text.includes('wish') || text.includes('add')) {
          review.mentionedFeatures?.forEach(feature => {
            featureRequests.set(feature, (featureRequests.get(feature) || 0) + 1);
          });
        }
      });
      
      featureRequests.forEach((count, feature) => {
        improvements.push({
          opportunity: `Enhance ${feature}`,
          impact: 'medium',
          effort: 'medium',
          description: `${count} users mentioned wanting improvements to ${feature}`
        });
      });
      
      // Generate alerts for concerning trends
      const negativePercentage = (negativeReviews.length / enhancedReviews.length) * 100;
      if (negativePercentage > 20) {
        alerts.push({
          type: 'warning',
          message: `${negativePercentage.toFixed(1)}% negative reviews exceed healthy threshold`,
          urgency: 'high',
          impact: 'high'
        });
      }
      
      const crashMentions = enhancedReviews.filter(r => 
        r.text?.toLowerCase().includes('crash') || 
        r.text?.toLowerCase().includes('freeze')
      ).length;
      
      if (crashMentions > 2) {
        alerts.push({
          type: 'critical',
          message: `${crashMentions} reviews mention app crashes - requires immediate attention`,
          urgency: 'immediate',
          impact: 'high'
        });
      }
      
      const result = { priorityIssues, improvements, alerts };
      console.log('🔍 DATA DEBUG [INSIGHTS-RESULT]:', {
        priorityIssuesCount: priorityIssues.length,
        improvementsCount: improvements.length,
        alertsCount: alerts.length
      });
      
      return result;
    } catch (error) {
      console.error('Error in actionable insights generation:', error);
      return { 
        priorityIssues: [], 
        improvements: [], 
        alerts: [] 
      };
    }
  }, [enhancedReviews, reviewIntelligence]);

  // Enhanced analytics with comprehensive data population
  const reviewAnalytics = useMemo((): ReviewAnalytics => {
    console.log('🔍 DATA DEBUG [ANALYTICS]: Processing analytics for reviews:', enhancedReviews?.length || 0);
    
    if (!enhancedReviews || enhancedReviews.length === 0) {
      return {
        totalReviews: 0,
        averageRating: 0,
        sentimentDistribution: { positive: 0, neutral: 0, negative: 0 },
        emotionalProfile: { joy: 0, frustration: 0, excitement: 0, disappointment: 0, anger: 0 },
        topThemes: [],
        criticalIssues: 0,
        trendingTopics: []
      };
    }

    try {
      const totalReviews = enhancedReviews.length;
      const averageRating = totalReviews > 0 ? 
        enhancedReviews.reduce((sum, r) => sum + r.rating, 0) / totalReviews : 0;
      
      // Enhanced sentiment calculation
      const sentimentCounts = { positive: 0, neutral: 0, negative: 0 };
      enhancedReviews.forEach(r => {
        if (r.enhancedSentiment?.overall) {
          sentimentCounts[r.enhancedSentiment.overall]++;
        } else {
          // Fallback based on rating
          if (r.rating >= 4) sentimentCounts.positive++;
          else if (r.rating <= 2) sentimentCounts.negative++;
          else sentimentCounts.neutral++;
        }
      });

      // Enhanced emotional profile with real text analysis
      const emotionalProfile = { joy: 0, frustration: 0, excitement: 0, disappointment: 0, anger: 0 };
      
      enhancedReviews.forEach(r => {
        if (r.enhancedSentiment?.emotions) {
          // Use existing emotions if available
          Object.keys(emotionalProfile).forEach(emotion => {
            emotionalProfile[emotion as keyof typeof emotionalProfile] += 
              r.enhancedSentiment!.emotions[emotion as keyof typeof emotionalProfile] || 0;
          });
        } else {
          // Generate emotions from text and rating
          const text = (r.text || '').toLowerCase();
          
          // Joy indicators
          if (text.includes('love') || text.includes('amazing') || text.includes('excellent') || r.rating === 5) {
            emotionalProfile.joy += 0.8;
          }
          
          // Frustration indicators  
          if (text.includes('frustrating') || text.includes('annoying') || text.includes('difficult')) {
            emotionalProfile.frustration += 0.7;
          }
          
          // Excitement indicators
          if (text.includes('awesome') || text.includes('fantastic') || text.includes('incredible')) {
            emotionalProfile.excitement += 0.6;
          }
          
          // Disappointment indicators
          if (text.includes('disappointed') || text.includes('expected better') || (r.rating <= 2 && text.length > 50)) {
            emotionalProfile.disappointment += 0.5;
          }
          
          // Anger indicators
          if (text.includes('terrible') || text.includes('worst') || text.includes('hate') || r.rating === 1) {
            emotionalProfile.anger += 0.4;
          }
        }
      });

      // Normalize emotional profile
      const maxEmotion = Math.max(...Object.values(emotionalProfile));
      if (maxEmotion > 0) {
        Object.keys(emotionalProfile).forEach(emotion => {
          emotionalProfile[emotion as keyof typeof emotionalProfile] = 
            (emotionalProfile[emotion as keyof typeof emotionalProfile] / totalReviews) * 100;
        });
      }

      const result = {
        totalReviews,
        averageRating: Number(averageRating.toFixed(2)),
        sentimentDistribution: {
          positive: totalReviews > 0 ? Number(((sentimentCounts.positive / totalReviews) * 100).toFixed(1)) : 0,
          neutral: totalReviews > 0 ? Number(((sentimentCounts.neutral / totalReviews) * 100).toFixed(1)) : 0,
          negative: totalReviews > 0 ? Number(((sentimentCounts.negative / totalReviews) * 100).toFixed(1)) : 0,
        },
        emotionalProfile: {
          joy: Number(emotionalProfile.joy.toFixed(1)),
          frustration: Number(emotionalProfile.frustration.toFixed(1)),
          excitement: Number(emotionalProfile.excitement.toFixed(1)),
          disappointment: Number(emotionalProfile.disappointment.toFixed(1)),
          anger: Number(emotionalProfile.anger.toFixed(1))
        },
        topThemes: reviewIntelligence?.themes?.slice(0, 5).map(t => t.theme) || [],
        criticalIssues: reviewIntelligence?.issuePatterns?.filter(i => i.severity === 'critical' || i.severity === 'major').length || 0,
        trendingTopics: reviewIntelligence?.featureMentions?.slice(0, 3).map(f => f.feature) || []
      };
      
      console.log('🔍 DATA DEBUG [ANALYTICS-RESULT]:', {
        totalReviews: result.totalReviews,
        averageRating: result.averageRating,
        sentimentDist: result.sentimentDistribution,
        topThemes: result.topThemes.length,
        criticalIssues: result.criticalIssues
      });
      
      return result;
    } catch (error) {
      console.error('Error in review analytics calculation:', error);
      return {
        totalReviews: enhancedReviews.length,
        averageRating: enhancedReviews.length > 0 ? enhancedReviews.reduce((sum, r) => sum + r.rating, 0) / enhancedReviews.length : 0,
        sentimentDistribution: { positive: 0, neutral: 0, negative: 0 },
        emotionalProfile: { joy: 0, frustration: 0, excitement: 0, disappointment: 0, anger: 0 },
        topThemes: [],
        criticalIssues: 0,
        trendingTopics: []
      };
    }
  }, [enhancedReviews, reviewIntelligence]);

  // AI Insight Filter State
  const [selectedInsightFilter, setSelectedInsightFilter] = useState<{
    type: 'sentiment' | 'theme' | 'issue' | 'feature' | null;
    value: string | null;
  }>({ type: null, value: null });

  // Competitor comparison mode state
  const [showCompetitorComparison, setShowCompetitorComparison] = useState(false);

  // Use enhanced reviews for processing
  const processedReviews = enhancedReviews;

  const filteredReviews = useMemo(() => {
    let list = processedReviews;
    
    // Apply standard filters
    if (ratingFilter !== 'all') {
      list = list.filter(r => r.rating === ratingFilter);
    }
    if (sentimentFilter !== 'all') {
      list = list.filter(r => (r as any).sentiment === sentimentFilter);
    }
    if (textQuery.trim()) {
      const q = textQuery.toLowerCase();
      list = list.filter(r =>
        (r.title || '').toLowerCase().includes(q) ||
        (r.text || '').toLowerCase().includes(q) ||
        (r.author || '').toLowerCase().includes(q)
      );
    }

    // AI Insight-based filtering (NEW)
    if (selectedInsightFilter.type && selectedInsightFilter.value) {
      const { type, value } = selectedInsightFilter;
      
      if (type === 'sentiment') {
        list = list.filter(r => (r as any).sentiment === value);
      } else if (type === 'theme') {
        list = list.filter(r => 
          r.extractedThemes?.includes(value) ||
          r.text?.toLowerCase().includes(value.toLowerCase())
        );
      } else if (type === 'issue') {
        list = list.filter(r => 
          r.identifiedIssues?.includes(value) ||
          r.text?.toLowerCase().includes(value.toLowerCase())
        );
      } else if (type === 'feature') {
        list = list.filter(r => 
          r.mentionedFeatures?.includes(value) ||
          r.text?.toLowerCase().includes(value)
        );
      }
    }
    if (fromDate) {
      const from = new Date(fromDate).getTime();
      list = list.filter(r => {
        const t = r.updated_at ? new Date(r.updated_at).getTime() : 0;
        return t >= from;
      });
    }
    if (toDate) {
      const to = new Date(toDate).getTime();
      list = list.filter(r => {
        const t = r.updated_at ? new Date(r.updated_at).getTime() : 0;
        return t <= to;
      });
    }

    // Sorting
    const sorted = [...list];
    switch (sortBy) {
      case 'newest':
        sorted.sort((a, b) => (new Date(b.updated_at || 0).getTime()) - (new Date(a.updated_at || 0).getTime()));
        break;
      case 'oldest':
        sorted.sort((a, b) => (new Date(a.updated_at || 0).getTime()) - (new Date(b.updated_at || 0).getTime()));
        break;
      case 'rating_high':
        sorted.sort((a, b) => b.rating - a.rating);
        break;
      case 'rating_low':
        sorted.sort((a, b) => a.rating - b.rating);
        break;
    }
    return sorted;
  }, [processedReviews, ratingFilter, sentimentFilter, textQuery, fromDate, toDate, sortBy, selectedInsightFilter]);

  // Chart data
  const ratingDistribution = useMemo(() => {
    const counts: Record<number, number> = { 1: 0, 2: 0, 3: 0, 4: 0, 5: 0 };
    processedReviews.forEach(r => { if (r.rating >= 1 && r.rating <= 5) counts[r.rating]++; });
    return [1,2,3,4,5].map(v => ({ rating: `${v}★`, count: counts[v] }));
  }, [processedReviews]);

  const sentimentBreakdown = useMemo(() => {
    const counts: Record<string, number> = { positive: 0, neutral: 0, negative: 0 };
    processedReviews.forEach(r => { counts[(r as any).sentiment] = (counts[(r as any).sentiment] || 0) + 1; });
    return [
      { label: 'Positive', key: 'positive', count: counts.positive },
      { label: 'Neutral', key: 'neutral', count: counts.neutral },
      { label: 'Negative', key: 'negative', count: counts.negative },
    ];
  }, [processedReviews]);

  // Summary metrics
  const summary = useMemo(() => {
    const total = filteredReviews.length;
    const positive = filteredReviews.filter((r: any) => r.sentiment === 'positive').length;
    const avg = total ? +(filteredReviews.reduce((s, r) => s + (r.rating || 0), 0) / total).toFixed(2) : 0;
    const posPct = total ? +((positive / total) * 100).toFixed(1) : 0;
    return { total, avg, posPct };
  }, [filteredReviews]);

  // Period-only metric (ignores rating/sentiment/text filters): new reviews in chosen date window
  const periodTotal = useMemo(() => {
    if (!fromDate && !toDate) return reviews.length; // all loaded
    const from = fromDate ? new Date(fromDate).getTime() : Number.NEGATIVE_INFINITY;
    const to = toDate ? new Date(toDate).getTime() : Number.POSITIVE_INFINITY;
    return reviews.filter(r => {
      const t = r.updated_at ? new Date(r.updated_at).getTime() : Number.NEGATIVE_INFINITY;
      return t >= from && t <= to;
    }).length;
  }, [reviews, fromDate, toDate]);

  // Trend over time (daily): counts and average rating from filtered set
  const trendOverTime = useMemo(() => {
    const buckets: Record<string, { date: string; count: number; sumRating: number; avgRating: number } & { positive: number; neutral: number; negative: number }> = {};
    for (const r of filteredReviews) {
      if (!r.updated_at) continue;
      const d = new Date(r.updated_at);
      if (isNaN(d.getTime())) continue;
      const key = d.toISOString().slice(0, 10);
      if (!buckets[key]) {
        buckets[key] = { date: key, count: 0, sumRating: 0, avgRating: 0, positive: 0, neutral: 0, negative: 0 };
      }
      buckets[key].count += 1;
      buckets[key].sumRating += r.rating || 0;
      const s = (r as any).sentiment as 'positive' | 'neutral' | 'negative' | undefined;
      if (s) buckets[key][s] += 1;
    }
    const rows = Object.values(buckets)
      .map(b => ({
        ...b,
        avgRating: b.count ? +(b.sumRating / b.count).toFixed(2) : 0,
        percentPositive: b.count ? +((b.positive / b.count) * 100).toFixed(1) : 0,
      }))
      .sort((a, b) => a.date.localeCompare(b.date));
    return rows;
  }, [filteredReviews]);

  // Trend metric toggle: average rating vs positive percentage
  const [trendMetric, setTrendMetric] = useState<'avg' | 'positive'>('avg');
  // Bar mode: total reviews vs stacked sentiment counts
  const [trendBarMode, setTrendBarMode] = useState<'total' | 'stacked'>('total');

  // AI Insight Action Handler (NEW)
  const handleInsightAction = (action: string, data?: any) => {
    console.log('🧠 AI Insight Action:', action, data);
    
    switch (action) {
      case 'view_sentiment':
        // Focus on sentiment analysis
        setSentimentFilter('all');
        setSelectedInsightFilter({ type: null, value: null });
        break;
        
      case 'filter_negative':
        setSentimentFilter('negative');
        setSelectedInsightFilter({ type: 'sentiment', value: 'negative' });
        break;
        
      case 'view_themes':
        // Show theme-related reviews
        if (data?.intelligence?.themes?.[0]?.theme) {
          setSelectedInsightFilter({ type: 'theme', value: data.intelligence.themes[0].theme });
          setTextQuery(data.intelligence.themes[0].theme);
        }
        break;
        
      case 'view_opportunities':
        // Filter to positive reviews to see opportunities
        setSentimentFilter('positive');
        setSelectedInsightFilter({ type: 'sentiment', value: 'positive' });
        break;
        
      case 'view_priority_issues':
        // Filter to negative reviews showing issues
        setSentimentFilter('negative');
        setSelectedInsightFilter({ type: 'sentiment', value: 'negative' });
        break;
        
      case 'view_theme_timeline':
        // Show reviews mentioning specific theme
        if (data?.intelligence?.themes?.[0]) {
          setSelectedInsightFilter({ type: 'theme', value: data.intelligence.themes[0].theme });
        }
        break;
        
      default:
        // Handle specific insight actions
        if (action.startsWith('alert_')) {
          setSentimentFilter('negative');
          setSelectedInsightFilter({ type: 'sentiment', value: 'negative' });
        }
        break;
    }
    
    // Scroll to reviews section to show filtered results
    setTimeout(() => {
      const reviewsSection = document.querySelector('[id*="reviews"]');
      if (reviewsSection) {
        reviewsSection.scrollIntoView({ behavior: 'smooth', block: 'start' });
      }
    }, 100);
  };

  const StarRating: React.FC<{ rating: number }> = ({ rating }) => (
    <div className="flex items-center gap-1">
      {[1, 2, 3, 4, 5].map(star => (
        <Star 
          key={star} 
          className={`w-4 h-4 ${star <= rating ? 'fill-yellow-400 text-yellow-400' : 'text-gray-300'}`} 
        />
      ))}
    </div>
  );

  // Show competitor comparison view if enabled
  if (showCompetitorComparison && organizationId) {
    return (
      <MainLayout>
        <CompetitorComparisonView
          organizationId={organizationId}
          onExit={() => setShowCompetitorComparison(false)}
        />
      </MainLayout>
    );
  }

  return (
    <MainLayout>
        <div className="space-y-6">
          {/* AI Intelligence Dashboard with Interactive Connections */}
          {selectedApp && reviews.length > 0 && (
            <div className="bg-gradient-to-r from-primary/5 to-secondary/5 p-6 rounded-lg border">
              {selectedInsightFilter.type && (
                <div className="mb-4 p-3 bg-primary/10 border border-primary/20 rounded-lg">
                  <div className="flex items-center justify-between">
                    <div className="flex items-center gap-2">
                      <Brain className="h-4 w-4 text-primary" />
                      <span className="text-sm font-medium">
                        AI Filter Active: {selectedInsightFilter.type} = "{selectedInsightFilter.value}"
                      </span>
                    </div>
                    <Button 
                      variant="outline" 
                      size="sm" 
                      onClick={() => {
                        setSelectedInsightFilter({ type: null, value: null });
                        setTextQuery('');
                        setSentimentFilter('all');
                      }}
                    >
                      Clear Filter
                    </Button>
                  </div>
                </div>
              )}
              
            </div>
          )}

          {/* Rest of existing dashboard */}
      <div className="flex items-center justify-between">
        <div>
          <h1 className="text-3xl font-bold">Review Management</h1>
          <p className="text-muted-foreground">Search apps and fetch public customer reviews from iTunes RSS</p>
        </div>
        <div className="flex items-center gap-2">
          {organizationId && monitoredApps && monitoredApps.length >= 2 && (
            <Button
              onClick={() => setShowCompetitorComparison(true)}
              className="gap-2 bg-gradient-to-br from-orange-500 to-red-600 hover:from-orange-600 hover:to-red-700"
            >
              <Target className="h-4 w-4" />
              Compare Competitors
            </Button>
          )}
          <ConnectionStatus showDetails />
          {showDevBadge && (
            <Badge variant="outline" className="text-xs">DEV MODE</Badge>
          )}
        </div>
      </div>

<<<<<<< HEAD
      {/* Card A: App Search */}
      <YodelCard variant="glass" padding="md" className="shadow-sm">
        <YodelCardHeader>
=======
      {/* Monitored Apps Grid - Shows saved apps for quick access */}
      {monitoredApps && monitoredApps.length > 0 && !selectedApp && organizationId && (
        <MonitoredAppsGrid
          organizationId={organizationId}
          onSelectApp={(app) => {
            console.log('[MonitoredApp] Clicked:', {
              appName: app.app_name,
              appId: app.app_store_id,
              country: app.primary_country
            });

            // Load app into reviews page
            setSelectedApp({
              name: app.app_name,
              appId: app.app_store_id,
              developer: app.developer_name || 'Unknown',
              rating: app.snapshot_rating || 0,
              reviews: app.snapshot_review_count || 0,
              icon: app.app_icon_url || '',
              applicationCategory: app.category || 'Unknown'
            });

            // ✅ CRITICAL FIX v2: Pass country directly to avoid stale state
            // Problem: setSelectedCountry is async, fetchReviews would use old state
            // Solution: Store the country value and pass it explicitly
            const targetCountry = app.primary_country;
            setSelectedCountry(targetCountry);

            // Clear old state
            setReviews([]);
            setCurrentPage(1);
            setHasMoreReviews(false);

            // Fetch reviews with explicit country parameter
            console.log('[MonitoredApp] Triggering review fetch:', {
              appId: app.app_store_id,
              country: targetCountry,
              page: 1
            });

            // IMPORTANT: We need to call fetchReviews with the country
            // But fetchReviews uses selectedCountry from state (closure)
            // So we need to fetch directly here with explicit params
            (async () => {
              setReviewsLoading(true);
              try {
                console.log('[MonitoredApp] Fetching from iTunes:', {
                  appId: app.app_store_id,
                  cc: targetCountry,
                  page: 1
                });

                const result = await fetchAppReviews({
                  appId: app.app_store_id,
                  cc: targetCountry,
                  page: 1
                });

                const newReviews = result.data || [];
                console.log('[MonitoredApp] Reviews fetched:', {
                  count: newReviews.length,
                  hasMore: result.hasMore,
                  currentPage: result.currentPage
                });

                setReviews(newReviews);
                setCurrentPage(result.currentPage);
                setHasMoreReviews(result.hasMore);

                if (newReviews.length > 0) {
                  toast.success(`Loaded ${newReviews.length} reviews for ${app.app_name}`);
                } else {
                  toast.info(`No reviews found for ${app.app_name} in ${targetCountry.toUpperCase()}`);
                }

              } catch (error: any) {
                console.error('[MonitoredApp] Fetch failed:', error);
                toast.error(`Failed to fetch reviews: ${error.message}`);
              } finally {
                setReviewsLoading(false);
              }
            })();

            // Update last checked timestamp
            updateLastChecked.mutate(app.id);
          }}
        />
      )}

      {/* Card A: App Search (hidden after app selected) */}
      {!selectedApp && (
      <Card className={cn(
        "relative overflow-hidden transition-all duration-300",
        "hover:scale-[1.005] hover:shadow-2xl",
        "bg-card/50 backdrop-blur-xl border-border/50"
      )}>
        {/* Gradient Background Accent */}
        <div className="absolute top-0 right-0 w-48 h-48 opacity-10 blur-3xl bg-gradient-to-br from-blue-500 to-purple-600" />

        <div className="relative p-6 space-y-6">
          {/* Header with gradient icon */}
>>>>>>> f0217928
          <div className="flex items-center justify-between">
            <div className="flex items-center gap-3">
              <div className="p-2.5 rounded-lg bg-gradient-to-br from-blue-500 to-purple-600">
                <Search className="h-5 w-5 text-white" />
              </div>
              <div>
                <h2 className="text-lg font-semibold uppercase tracking-wide">
                  App Search
                </h2>
                <p className="text-xs text-muted-foreground/80">
                  Search and select an app to analyze reviews
                </p>
              </div>
            </div>
            {showDevBadge && (
              <Badge variant="outline" className="text-xs">DEV MODE</Badge>
            )}
          </div>

          {/* Content */}
          <div className="space-y-4">
          <div className="flex gap-4">
            <div className="flex-1">
              <Input
                placeholder="Enter app name (e.g. WhatsApp, Instagram)..."
                value={searchTerm}
                onChange={(e) => setSearchTerm(e.target.value)}
                onKeyPress={(e) => e.key === 'Enter' && handleAppSearch()}
              />
            </div>
            <Select value={selectedCountry} onValueChange={setSelectedCountry}>
              <SelectTrigger className="w-32">
                <SelectValue />
              </SelectTrigger>
              <SelectContent>
                <SelectItem value="us">🇺🇸 United States</SelectItem>
                <SelectItem value="gb">🇬🇧 United Kingdom</SelectItem>
                <SelectItem value="ca">🇨🇦 Canada</SelectItem>
                <SelectItem value="au">🇦🇺 Australia</SelectItem>
                <SelectItem value="de">🇩🇪 Germany</SelectItem>
                <SelectItem value="fr">🇫🇷 France</SelectItem>
                <SelectItem value="it">🇮🇹 Italy</SelectItem>
                <SelectItem value="es">🇪🇸 Spain</SelectItem>
                <SelectItem value="nl">🇳🇱 Netherlands</SelectItem>
                <SelectItem value="se">🇸🇪 Sweden</SelectItem>
                <SelectItem value="no">🇳🇴 Norway</SelectItem>
                <SelectItem value="dk">🇩🇰 Denmark</SelectItem>
                <SelectItem value="jp">🇯🇵 Japan</SelectItem>
                <SelectItem value="kr">🇰🇷 South Korea</SelectItem>
                <SelectItem value="br">🇧🇷 Brazil</SelectItem>
                <SelectItem value="in">🇮🇳 India</SelectItem>
                <SelectItem value="mx">🇲🇽 Mexico</SelectItem>
              </SelectContent>
            </Select>
            <Button onClick={handleAppSearch} disabled={searchLoading}>
              {searchLoading ? 'Searching...' : 'Search'}
            </Button>
          </div>

          {searchResults.length > 0 && (
            <div className="space-y-2">
              <p className="text-sm text-muted-foreground">Top 5 Results:</p>
              {searchResults.map((app, index) => (
                <Card 
                  key={app.appId}
                  className={`p-3 cursor-pointer hover:bg-muted/50 transition-colors ${
                    selectedApp?.appId === app.appId ? 'ring-2 ring-primary' : ''
                  }`}
                  onClick={() => handleSelectApp(app)}
                >
                  <div className="flex items-center gap-3">
                    <img src={app.icon} alt={app.name} className="w-12 h-12 rounded-lg" />
                    <div className="flex-1">
                      <h4 className="font-medium">{app.name}</h4>
                      <p className="text-sm text-muted-foreground">{app.developer}</p>
                      <div className="flex items-center gap-2 mt-1">
                        <StarRating rating={Math.round(app.rating)} />
                        <span className="text-sm text-muted-foreground">
                          ({app.reviews.toLocaleString()} reviews)
                        </span>
                        <Badge variant="secondary" className="text-xs">{app.applicationCategory}</Badge>
                      </div>
                    </div>
                    <ChevronRight className="w-5 h-5 text-muted-foreground" />
                  </div>
                </Card>
              ))}
            </div>
          )}
<<<<<<< HEAD
        </YodelCardContent>
      </YodelCard>

      {/* Reviews are now displayed on a dedicated page */}
      {/* When user selects an app, they are navigated to /growth-accelerators/reviews/:appId */}
=======
          </div>
        </div>
      </Card>
      )}

      {/* Card B: Reviews Fetching & Export */}
      {selectedApp && (
        <YodelCard variant="elevated" padding="md" className="shadow-md">
          <YodelCardHeader>
            <div className="flex items-center justify-between">
              <div className="flex items-center gap-3">
                {selectedApp.icon && (
                  <img src={selectedApp.icon} alt={selectedApp.name} className="w-10 h-10 rounded-lg shadow" />
                )}
                <div className="flex flex-col">
                  <div className="text-lg font-semibold tracking-tight flex items-center gap-2">
                    <Eye className="w-5 h-5" />
                    <span>Reviews for {selectedApp.name}</span>
                    <Badge variant="secondary" className="text-[10px]">{ccToFlag(selectedCountry)} {selectedCountry.toUpperCase()}</Badge>
                  </div>
                  <div className="text-xs text-muted-foreground">{selectedApp.developer}</div>
                  <div className="flex items-center gap-2 mt-1">
                    <StarRating rating={Math.round(selectedApp?.rating || 0)} />
                    <span className="text-xs text-muted-foreground">
                      {(selectedApp?.rating ?? 0).toFixed(2)} / 5 • {(selectedApp?.reviews ?? 0).toLocaleString()} ratings
                    </span>
                  </div>
                </div>
              </div>
              <div className="flex items-center gap-2">
                {organizationId && (
                  <AddToMonitoringButton
                    organizationId={organizationId}
                    appStoreId={selectedApp.appId}
                    appName={selectedApp.name}
                    appIconUrl={selectedApp.icon}
                    developerName={selectedApp.developer}
                    category={selectedApp.applicationCategory}
                    country={selectedCountry}
                    rating={selectedApp.rating}
                    reviewCount={selectedApp.reviews}
                    isMonitored={isAppMonitored}
                  />
                )}
                <Button variant="outline" size="sm" onClick={() => setSelectedApp(null)}>
                  Search Another
                </Button>
              </div>
            </div>
          </YodelCardHeader>
          <YodelCardContent className="space-y-4">
            {/* Summary Metrics - Premium Cards */}
            <div className="grid grid-cols-1 sm:grid-cols-5 gap-4">
              {/* Total Reviews */}
              <Card className={cn(
                "relative overflow-hidden transition-all duration-300",
                "hover:scale-[1.02] hover:shadow-xl",
                "bg-card/50 backdrop-blur-xl border-border/50"
              )}>
                <div className="absolute top-0 right-0 w-16 h-16 opacity-20 blur-2xl bg-gradient-to-br from-blue-500 to-cyan-600" />
                <div className="relative p-4 space-y-2">
                  <div className="flex items-center gap-1.5">
                    <MessageSquare className="h-3.5 w-3.5 text-blue-500" />
                    <span className="text-xs font-medium text-muted-foreground uppercase tracking-wide">
                      Total Reviews
                    </span>
                  </div>
                  <div className="text-3xl font-bold tracking-tight">
                    {summary.total.toLocaleString()}
                  </div>
                </div>
              </Card>

              {/* App Store Rating */}
              <Card className={cn(
                "relative overflow-hidden transition-all duration-300",
                "hover:scale-[1.02] hover:shadow-xl",
                "bg-card/50 backdrop-blur-xl border-border/50"
              )}>
                <div className="absolute top-0 right-0 w-16 h-16 opacity-20 blur-2xl bg-gradient-to-br from-yellow-500 to-orange-600" />
                <div className="relative p-4 space-y-2">
                  <div className="flex items-center gap-1.5">
                    <Star className="h-3.5 w-3.5 text-yellow-500" />
                    <span className="text-xs font-medium text-muted-foreground uppercase tracking-wide">
                      App Store
                    </span>
                  </div>
                  <div className="text-3xl font-bold tracking-tight">
                    {(selectedApp?.rating ?? 0).toFixed(2)}
                    <span className="text-base text-muted-foreground font-normal"> / 5</span>
                  </div>
                  <div className="text-[10px] text-muted-foreground">
                    {(selectedApp?.reviews ?? 0).toLocaleString()} ratings
                  </div>
                </div>
              </Card>

              {/* Average Rating */}
              <Card className={cn(
                "relative overflow-hidden transition-all duration-300",
                "hover:scale-[1.02] hover:shadow-xl",
                "bg-card/50 backdrop-blur-xl border-border/50"
              )}>
                <div className="absolute top-0 right-0 w-16 h-16 opacity-20 blur-2xl bg-gradient-to-br from-purple-500 to-pink-600" />
                <div className="relative p-4 space-y-2">
                  <div className="flex items-center gap-1.5">
                    <TrendingUp className="h-3.5 w-3.5 text-purple-500" />
                    <span className="text-xs font-medium text-muted-foreground uppercase tracking-wide">
                      Avg Rating
                    </span>
                  </div>
                  <div className="text-3xl font-bold tracking-tight">
                    {summary.avg.toFixed(2)}
                  </div>
                </div>
              </Card>

              {/* Positive Percentage */}
              <Card className={cn(
                "relative overflow-hidden transition-all duration-300",
                "hover:scale-[1.02] hover:shadow-xl",
                "bg-card/50 backdrop-blur-xl border-border/50"
              )}>
                <div className="absolute top-0 right-0 w-16 h-16 opacity-20 blur-2xl bg-gradient-to-br from-green-500 to-emerald-600" />
                <div className="relative p-4 space-y-2">
                  <div className="flex items-center gap-1.5">
                    <Smile className="h-3.5 w-3.5 text-green-500" />
                    <span className="text-xs font-medium text-muted-foreground uppercase tracking-wide">
                      Positive
                    </span>
                  </div>
                  <div className="text-3xl font-bold tracking-tight">
                    {summary.posPct}%
                  </div>
                </div>
              </Card>

              {/* Period Total */}
              <Card className={cn(
                "relative overflow-hidden transition-all duration-300",
                "hover:scale-[1.02] hover:shadow-xl",
                "bg-card/50 backdrop-blur-xl border-border/50"
              )}>
                <div className="absolute top-0 right-0 w-16 h-16 opacity-20 blur-2xl bg-gradient-to-br from-cyan-500 to-blue-600" />
                <div className="relative p-4 space-y-2">
                  <div className="flex items-center gap-1.5">
                    <CalendarIcon className="h-3.5 w-3.5 text-cyan-500" />
                    <span className="text-xs font-medium text-muted-foreground uppercase tracking-wide">
                      This Period
                    </span>
                  </div>
                  <div className="text-3xl font-bold tracking-tight">
                    {periodTotal.toLocaleString()}
                  </div>
                  <div className="text-[10px] text-muted-foreground">
                    based on loaded pages
                  </div>
                </div>
              </Card>
            </div>
            
            {/* AI Analytics Section - Collapsible */}
            {reviews.length > 0 && (
              <CollapsibleAnalyticsSection
                reviews={enhancedReviews}
                intelligence={reviewIntelligence}
                insights={actionableInsights}
                analytics={reviewAnalytics}
                onInsightAction={handleInsightAction}
              />
            )}

            {/* Competitor Management Panel - NEW */}
            {selectedApp && organizationId && isAppMonitored && (
              <CompetitorManagementPanel
                targetAppId={monitoredApps?.find(
                  app => app.app_store_id === selectedApp.appId && app.primary_country === selectedCountry
                )?.id || ''}
                targetAppName={selectedApp.name}
                organizationId={organizationId}
                country={selectedCountry}
                onCompare={(competitorIds) => {
                  // Quick compare button clicked - trigger comparison view
                  // TODO: Pre-populate comparison with these specific competitors
                  setShowCompetitorComparison(true);
                }}
              />
            )}

            {/* Filters Row */}
            <YodelToolbar>
              <div className="flex items-center gap-2">
                <Filter className="w-4 h-4 text-muted-foreground" />
                <span className="text-sm text-muted-foreground">Filters</span>
              </div>
              {/* Rating chips */}
              <div className="flex items-center gap-1">
                {(['all', 5, 4, 3, 2, 1] as const).map(val => (
                  <Button
                    key={String(val)}
                    size="sm"
                    variant={ratingFilter === val ? 'default' : 'outline'}
                    onClick={() => setRatingFilter(val as any)}
                    className="text-xs"
                  >
                    {val === 'all' ? 'All' : `${val}★`}
                  </Button>
                ))}
              </div>
              {/* Sentiment chips */}
              <div className="flex items-center gap-1 ml-2">
                {[{k:'all', icon:Meh, label:'All'}, {k:'positive', icon:Smile, label:'Positive'}, {k:'neutral', icon:Meh, label:'Neutral'}, {k:'negative', icon:Frown, label:'Negative'}].map(({k, icon:Icon, label}) => (
                  <Button
                    key={k}
                    size="sm"
                    variant={sentimentFilter === (k as any) ? 'default' : 'outline'}
                    onClick={() => setSentimentFilter(k as any)}
                    className="text-xs"
                  >
                    <Icon className="w-3 h-3 mr-1" /> {label}
                  </Button>
                ))}
              </div>
              <YodelToolbarSpacer />
              {/* Text search */}
              <div className="min-w-[220px]">
                <Input placeholder="Search title, text, author" value={textQuery} onChange={e => setTextQuery(e.target.value)} />
              </div>
              {/* Date range */}
              <div className="flex items-center gap-2">
                <CalendarIcon className="w-4 h-4 text-muted-foreground" />
                <Select value={quickRange} onValueChange={(v: any) => applyQuickRange(v)}>
                  <SelectTrigger className="w-40">
                    <SelectValue />
                  </SelectTrigger>
                  <SelectContent>
                    <SelectItem value="all">All time</SelectItem>
                    <SelectItem value="7d">Last 7 days</SelectItem>
                    <SelectItem value="30d">Last 30 days</SelectItem>
                    <SelectItem value="90d">Last 90 days</SelectItem>
                    <SelectItem value="1y">Last year</SelectItem>
                    <SelectItem value="custom">Custom</SelectItem>
                  </SelectContent>
                </Select>
                <Input type="date" value={fromDate} onChange={e => { setFromDate(e.target.value); setQuickRange('custom'); }} className="w-36" />
                <span className="text-xs text-muted-foreground">to</span>
                <Input type="date" value={toDate} onChange={e => { setToDate(e.target.value); setQuickRange('custom'); }} className="w-36" />
              </div>
              {/* Sort */}
              <div className="flex items-center gap-2">
                <SortAsc className="w-4 h-4 text-muted-foreground" />
                <Select value={sortBy} onValueChange={(v: any) => setSortBy(v)}>
                  <SelectTrigger className="w-40">
                    <SelectValue />
                  </SelectTrigger>
                  <SelectContent>
                    <SelectItem value="newest">Newest</SelectItem>
                    <SelectItem value="oldest">Oldest</SelectItem>
                    <SelectItem value="rating_high">Rating: High to Low</SelectItem>
                    <SelectItem value="rating_low">Rating: Low to High</SelectItem>
                  </SelectContent>
                </Select>
              </div>
            </YodelToolbar>

            {/* Charts Row */}
            <div className="grid grid-cols-1 md:grid-cols-2 gap-4">
            <Card className={cn(
              "relative overflow-hidden transition-all duration-300",
              "hover:shadow-lg",
              "bg-card/50 backdrop-blur-xl border-border/50"
            )}>
              <div className="absolute top-0 left-0 w-24 h-24 opacity-10 blur-2xl bg-gradient-to-br from-yellow-500 to-orange-600" />
              <div className="relative p-5 space-y-4">
                <div className="flex items-center justify-between">
                  <div className="flex items-center gap-2">
                    <BarChart3 className="h-4 w-4 text-yellow-500" />
                    <h4 className="text-sm font-medium uppercase tracking-wide">
                      Rating Distribution
                    </h4>
                  </div>
                  <Badge variant="outline" className="text-xs">
                    {reviews.length} reviews
                  </Badge>
                </div>
              <ChartContainer config={{ count: { label: 'Reviews', color: 'hsl(var(--primary))' } }}>
                <BarChart data={ratingDistribution} margin={{ top: 8, right: 8, bottom: 0, left: 8 }}>
                  <CartesianGrid strokeDasharray="3 3" />
                  <XAxis dataKey="rating" />
                  <YAxis allowDecimals={false} />
                  <ChartTooltip content={<ChartTooltipContent />} />
                  <Bar dataKey="count">
                    {ratingDistribution.map((entry: any) => {
                      const label = entry.rating as string; // like "1★"
                      const n = parseInt(label);
                      // Color mapping per star: 1 red -> 5 emerald
                      const color = n === 5 ? '#22c55e' : n === 4 ? '#60a5fa' : n === 3 ? '#f59e0b' : n === 2 ? '#f97316' : '#ef4444';
                      return <Cell key={`cell-${label}`} fill={color} />;
                    })}
                  </Bar>
                </BarChart>
              </ChartContainer>
              </div>
            </Card>
            <Card className={cn(
              "relative overflow-hidden transition-all duration-300",
              "hover:shadow-lg",
              "bg-card/50 backdrop-blur-xl border-border/50"
            )}>
              <div className="absolute top-0 left-0 w-24 h-24 opacity-10 blur-2xl bg-gradient-to-br from-purple-500 to-pink-600" />
              <div className="relative p-5 space-y-4">
                <div className="flex items-center justify-between">
                  <div className="flex items-center gap-2">
                    <Brain className="h-4 w-4 text-purple-500" />
                    <h4 className="text-sm font-medium uppercase tracking-wide">
                      Sentiment Breakdown
                    </h4>
                  </div>
                  <Badge variant="outline" className="text-xs">
                    AI Analyzed
                  </Badge>
                </div>
              <ChartContainer config={{ positive: { label: 'Positive', color: '#22c55e' }, neutral: { label: 'Neutral', color: '#a3a3a3' }, negative: { label: 'Negative', color: '#ef4444' }}}>
                <PieChart>
                  <Pie data={sentimentBreakdown} dataKey="count" nameKey="label" outerRadius={70} label>
                    <Cell key="pos" fill="var(--color-positive)" />
                    <Cell key="neu" fill="var(--color-neutral)" />
                    <Cell key="neg" fill="var(--color-negative)" />
                  </Pie>
                  <ChartTooltip content={<ChartTooltipContent />} />
                </PieChart>
              </ChartContainer>
              </div>
            </Card>
            </div>

            {/* Trend Over Time */}
            <Card className={cn(
              "relative overflow-hidden transition-all duration-300",
              "hover:shadow-lg",
              "bg-card/50 backdrop-blur-xl border-border/50"
            )}>
              <div className="absolute top-0 left-0 w-32 h-32 opacity-10 blur-3xl bg-gradient-to-br from-blue-500 to-cyan-600" />
              <div className="relative p-5 space-y-4">
              <div className="flex items-center justify-between mb-2">
                <div className="flex items-center gap-2">
                  <TrendingUp className="h-4 w-4 text-blue-500" />
                  <h4 className="text-sm font-medium uppercase tracking-wide">
                    Trend Over Time
                  </h4>
                </div>
                <div className="flex items-center gap-2">
                  <span className="text-xs text-muted-foreground">Line metric</span>
                  <Select value={trendMetric} onValueChange={(v: any) => setTrendMetric(v)}>
                    <SelectTrigger className="w-36">
                      <SelectValue />
                    </SelectTrigger>
                    <SelectContent>
                      <SelectItem value="avg">Avg Rating</SelectItem>
                      <SelectItem value="positive">Positive %</SelectItem>
                    </SelectContent>
                  </Select>
                  <span className="text-xs text-muted-foreground ml-2">Bar mode</span>
                  <Select value={trendBarMode} onValueChange={(v: any) => setTrendBarMode(v)}>
                    <SelectTrigger className="w-40">
                      <SelectValue />
                    </SelectTrigger>
                    <SelectContent>
                      <SelectItem value="total">Total reviews</SelectItem>
                      <SelectItem value="stacked">Stacked sentiment</SelectItem>
                    </SelectContent>
                  </Select>
                </div>
              </div>
              <ChartContainer config={{ count: { label: '# Reviews', color: '#93c5fd' }, positive: { label: 'Positive', color: '#22c55e' }, neutral: { label: 'Neutral', color: '#a3a3a3' }, negative: { label: 'Negative', color: '#ef4444' }, avgRating: { label: 'Avg Rating', color: '#0ea5e9' }, percentPositive: { label: 'Positive %', color: '#0ea5e9' }}}>
                <ComposedChart data={trendOverTime} margin={{ top: 8, right: 8, bottom: 0, left: 8 }}>
                  <CartesianGrid strokeDasharray="3 3" />
                  <XAxis dataKey="date" />
                  <YAxis yAxisId="left" allowDecimals={false} />
                  <YAxis yAxisId="right" orientation="right" domain={trendMetric === 'avg' ? [0, 5] : [0, 100]} tickFormatter={(v: number) => trendMetric === 'avg' ? v.toFixed(1) : `${v}%`} />
                  <ChartTooltip content={<ChartTooltipContent />} />
                  <ChartLegend content={<ChartLegendContent />} />
                  {trendBarMode === 'total' ? (
                    <Bar yAxisId="left" dataKey="count" name="# Reviews" fill="var(--color-count)" />
                  ) : (
                    <>
                      <Bar yAxisId="left" dataKey="positive" name="Positive" stackId="s" fill="var(--color-positive)" />
                      <Bar yAxisId="left" dataKey="neutral" name="Neutral" stackId="s" fill="var(--color-neutral)" />
                      <Bar yAxisId="left" dataKey="negative" name="Negative" stackId="s" fill="var(--color-negative)" />
                    </>
                  )}
                  <Line yAxisId="right" type="monotone" dataKey={trendMetric === 'avg' ? 'avgRating' : 'percentPositive'} name={trendMetric === 'avg' ? 'Avg Rating' : 'Positive %'} stroke="var(--color-avgRating)" dot={false} />
                </ComposedChart>
              </ChartContainer>
              </div>
            </Card>
            <div className="flex items-center justify-between">
              <div className="flex items-center gap-4">
                <p className="text-sm text-muted-foreground">
                  Page {currentPage} • {reviews.length} reviews loaded
                </p>
                {hasMoreReviews && (
                  <Button variant="outline" size="sm" onClick={handleLoadMore} disabled={reviewsLoading}>
                    {reviewsLoading ? 'Loading...' : 'Load More'}
                  </Button>
                )}
              </div>
              <Button onClick={handleExportCSV} disabled={reviews.length === 0}>
                <Download className="w-4 h-4 mr-2" />
                Export CSV
              </Button>
            </div>

            {filteredReviews.length > 0 && (
              <div className="max-h-96 overflow-y-auto space-y-3 p-4">
                {selectedInsightFilter.type && (
                  <Card className="p-3 bg-primary/10 border-l-4 border-primary">
                    <div className="text-sm">
                      <strong className="text-primary">AI Filter Active:</strong>
                      <span className="text-muted-foreground ml-1">
                        Showing reviews matching {selectedInsightFilter.type}: "{selectedInsightFilter.value}"
                      </span>
                    </div>
                  </Card>
                )}
                {filteredReviews.map((review: any, index) => (
                  <Card key={review.review_id || index} className={cn(
                    "relative overflow-hidden transition-all duration-200",
                    "hover:shadow-lg hover:border-primary/30",
                    "bg-card/30 backdrop-blur-sm border-border/30",
                    // Sentiment-based left border
                    review.sentiment === 'positive' && "border-l-4 border-l-green-500/80",
                    review.sentiment === 'negative' && "border-l-4 border-l-red-500/80",
                    review.sentiment === 'neutral' && "border-l-4 border-l-zinc-500/80",
                    // Highlight matching filter
                    selectedInsightFilter.type && (
                      (selectedInsightFilter.type === 'theme' && review.extractedThemes?.includes(selectedInsightFilter.value)) ||
                      (selectedInsightFilter.type === 'issue' && review.identifiedIssues?.includes(selectedInsightFilter.value)) ||
                      (selectedInsightFilter.type === 'feature' && review.mentionedFeatures?.includes(selectedInsightFilter.value)) ||
                      (selectedInsightFilter.type === 'sentiment' && review.sentiment === selectedInsightFilter.value)
                    ) && 'ring-2 ring-primary/50 bg-primary/5'
                  )}>
                    <div className="p-4 space-y-3">
                      {/* Header with rating stars */}
                      <div className="flex items-start justify-between">
                        <div className="flex-1">
                          <h5 className="font-semibold text-base mb-1">{review.title || 'No title'}</h5>
                          <div className="flex items-center gap-2 text-xs text-muted-foreground">
                            <span className="font-medium">{review.author || 'Anonymous'}</span>
                            <span>•</span>
                            <span>{formatDate(review.updated_at)}</span>
                            <span>•</span>
                            <Badge variant="outline" className="text-[10px] px-1.5 py-0.5">
                              v{review.version || '—'}
                            </Badge>
                          </div>
                        </div>

                        <div className="flex flex-col items-end gap-1.5">
                          <StarRating rating={review.rating} />
                          {review.sentiment && (
                            <Badge
                              variant="outline"
                              className={cn(
                                "text-xs",
                                review.sentiment === 'positive' && "border-green-500/50 text-green-500 bg-green-500/10",
                                review.sentiment === 'negative' && "border-red-500/50 text-red-500 bg-red-500/10",
                                review.sentiment === 'neutral' && "border-zinc-500/50 text-zinc-500 bg-zinc-500/10"
                              )}
                            >
                              {review.sentiment === 'positive' && <Smile className="w-3 h-3 mr-1" />}
                              {review.sentiment === 'negative' && <Frown className="w-3 h-3 mr-1" />}
                              {review.sentiment === 'neutral' && <Meh className="w-3 h-3 mr-1" />}
                              {review.sentiment}
                            </Badge>
                          )}
                        </div>
                      </div>

                      {/* Review text */}
                      <p className="text-sm leading-relaxed text-muted-foreground">{review.text}</p>

                      {/* AI Enhancement Tags */}
                      {(review.extractedThemes?.length > 0 || review.mentionedFeatures?.length > 0 || review.identifiedIssues?.length > 0) && (
                        <div className="flex flex-wrap gap-1.5 pt-2 border-t border-border/50">
                          {review.extractedThemes?.slice(0, 3).map((theme: string) => (
                            <Badge
                              key={theme}
                              variant="secondary"
                              className="text-xs bg-primary/10 text-primary hover:bg-primary/20 cursor-pointer"
                              onClick={() => setSelectedInsightFilter({ type: 'theme', value: theme })}
                            >
                              {theme}
                            </Badge>
                          ))}
                          {review.mentionedFeatures?.slice(0, 2).map((feature: string) => (
                            <Badge
                              key={feature}
                              variant="secondary"
                              className="text-xs bg-blue-500/10 text-blue-500 hover:bg-blue-500/20 cursor-pointer"
                              onClick={() => setSelectedInsightFilter({ type: 'feature', value: feature })}
                            >
                              ⭐ {feature}
                            </Badge>
                          ))}
                          {review.identifiedIssues?.slice(0, 2).map((issue: string) => (
                            <Badge
                              key={issue}
                              variant="destructive"
                              className="text-xs cursor-pointer hover:opacity-80"
                              onClick={() => setSelectedInsightFilter({ type: 'issue', value: issue })}
                            >
                              ⚠️ {issue}
                            </Badge>
                          ))}
                          {review.businessImpact && review.businessImpact === 'high' && (
                            <Badge variant="destructive" className="text-xs">
                              🔥 High Impact
                            </Badge>
                          )}
                        </div>
                      )}
                    </div>
                  </Card>
                ))}
              </div>
            )}

            {filteredReviews.length === 0 && !reviewsLoading && (
              <div className="text-center py-8 text-muted-foreground">
                <Eye className="w-12 h-12 mx-auto mb-2 opacity-50" />
                <p>{reviews.length === 0 ? 'Select an app to fetch reviews' : 'No reviews match current filters'}</p>
              </div>
            )}

            {reviewsLoading && (
              <div className="text-center py-8">
                <div className="animate-spin w-6 h-6 border-2 border-primary border-t-transparent rounded-full mx-auto mb-2" />
                <p className="text-muted-foreground">Loading reviews...</p>
              </div>
            )}
          </YodelCardContent>
        </YodelCard>
      )}
>>>>>>> f0217928

      {/* Dev Self-Test Panel - visible only for super admin without organization */}
      {canShowDevPanel && showDevTest && (
        <Card className="border-orange-200 bg-orange-50/50">
          <CardHeader>
            <CardTitle className="text-sm text-orange-800">Development Self-Test Panel</CardTitle>
          </CardHeader>
          <CardContent className="text-sm space-y-2">
            <div className="grid grid-cols-2 gap-4 text-xs">
              <div>
                <p><strong>Feature Flag:</strong> {canAccessReviews ? '✅ ON' : '❌ OFF'}</p>
                <p><strong>Search Results:</strong> {searchResults.length}/5</p>
                <p><strong>Selected App:</strong> {selectedApp?.name || 'None'}</p>
              </div>
              <div>
                <p><strong>Reviews Loaded:</strong> {reviews.length}</p>
                <p><strong>Current Page:</strong> {currentPage}/10</p>
                <p><strong>Has More:</strong> {hasMoreReviews ? 'Yes' : 'No'}</p>
              </div>
            </div>
            <Button 
              size="sm" 
              variant="outline" 
              onClick={() => setShowDevTest(false)}
              className="text-xs"
            >
              Hide Test Panel
            </Button>
          </CardContent>
        </Card>
      )}

      {/* App Selection Modal for ambiguous results */}
      <AppSelectionModal
        isOpen={showAppSelection}
        onClose={() => {
          setShowAppSelection(false);
          setAppCandidates([]);
          setPendingSearchTerm('');
        }}
        candidates={appCandidates}
        onSelect={handleAppSelectionFromModal}
        searchTerm={pendingSearchTerm}
        mode="select"
        searchCountry={selectedCountry}
      />
    </div>
    </MainLayout>
  );
};

export default ReviewManagementPage;<|MERGE_RESOLUTION|>--- conflicted
+++ resolved
@@ -8,7 +8,7 @@
 import { BarChart, Bar, XAxis, YAxis, CartesianGrid, PieChart, Pie, Cell, ComposedChart, Line, Legend } from 'recharts';
 import { ChartContainer, ChartTooltip, ChartTooltipContent, ChartLegend, ChartLegendContent } from '@/components/ui/chart';
 import { toast } from 'sonner';
-import { Navigate, useNavigate } from 'react-router-dom';
+import { Navigate } from 'react-router-dom';
 import { useEnhancedAsoInsights } from '@/hooks/useEnhancedAsoInsights';
 import { usePermissions } from '@/hooks/usePermissions';
 import { useDemoOrgDetection } from '@/hooks/useDemoOrgDetection';
@@ -83,16 +83,14 @@
 }
 
 const ReviewManagementPage: React.FC = () => {
-  const navigate = useNavigate();
-
   // Feature flag check using platform config
   const { isSuperAdmin, isOrganizationAdmin, roles = [], organizationId } = usePermissions();
   const role = roles[0] || 'viewer';
-  const currentUserRole: UserRole = isSuperAdmin ? 'super_admin' :
-    (isOrganizationAdmin ? 'org_admin' :
+  const currentUserRole: UserRole = isSuperAdmin ? 'super_admin' : 
+    (isOrganizationAdmin ? 'org_admin' : 
     (role?.toLowerCase().includes('aso') ? 'aso_manager' :
     (role?.toLowerCase().includes('analyst') ? 'analyst' : 'viewer')));
-
+  
   const { isDemoOrg, organization } = useDemoOrgDetection();
   const canAccessReviews = featureEnabledForRole(PLATFORM_FEATURES.REVIEWS_PUBLIC_RSS_ENABLED, currentUserRole) || isDemoOrg;
 
@@ -281,13 +279,22 @@
 
   // Demo preset auto-select removed: require manual app selection in demo mode
 
-  // App selection handler - Navigate to dedicated review details page
+  // App selection handler
   const handleSelectApp = (app: AppSearchResult) => {
-    // Store app metadata in localStorage for the details page
-    localStorage.setItem(`app-metadata-${app.appId}`, JSON.stringify(app));
-
-    // Navigate to the dedicated review details page
-    navigate(`/growth-accelerators/reviews/${app.appId}`);
+    setSelectedApp(app);
+    setReviews([]);
+    setCurrentPage(1);
+    setHasMoreReviews(false);
+    // Default to last 30 days on app change
+    const today = new Date();
+    const end = formatDateInputLocal(today);
+    const startDate = new Date(today);
+    startDate.setDate(today.getDate() - 29);
+    const start = formatDateInputLocal(startDate);
+    setFromDate(start);
+    setToDate(end);
+    setQuickRange('30d');
+    fetchReviews(app.appId, 1);
   };
 
   // Load more reviews
@@ -1221,11 +1228,6 @@
         </div>
       </div>
 
-<<<<<<< HEAD
-      {/* Card A: App Search */}
-      <YodelCard variant="glass" padding="md" className="shadow-sm">
-        <YodelCardHeader>
-=======
       {/* Monitored Apps Grid - Shows saved apps for quick access */}
       {monitoredApps && monitoredApps.length > 0 && !selectedApp && organizationId && (
         <MonitoredAppsGrid
@@ -1327,7 +1329,6 @@
 
         <div className="relative p-6 space-y-6">
           {/* Header with gradient icon */}
->>>>>>> f0217928
           <div className="flex items-center justify-between">
             <div className="flex items-center gap-3">
               <div className="p-2.5 rounded-lg bg-gradient-to-br from-blue-500 to-purple-600">
@@ -1417,13 +1418,6 @@
               ))}
             </div>
           )}
-<<<<<<< HEAD
-        </YodelCardContent>
-      </YodelCard>
-
-      {/* Reviews are now displayed on a dedicated page */}
-      {/* When user selects an app, they are navigated to /growth-accelerators/reviews/:appId */}
-=======
           </div>
         </div>
       </Card>
@@ -1968,7 +1962,6 @@
           </YodelCardContent>
         </YodelCard>
       )}
->>>>>>> f0217928
 
       {/* Dev Self-Test Panel - visible only for super admin without organization */}
       {canShowDevPanel && showDevTest && (
